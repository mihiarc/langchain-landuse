--- conflicted
+++ resolved
@@ -25,16 +25,13 @@
     get_summary_statistics,
 )
 
+# Import prompts system
+from .prompts import get_system_prompt, create_custom_prompt, PromptVariations
+
 __all__ = [
-<<<<<<< HEAD
-    # Base class
-    'BaseLanduseAgent',
-
-=======
     # Main agent class
     'LanduseAgent',
     
->>>>>>> f9fdb43e
     # Constants
     'STATE_NAMES', 'SCHEMA_INFO_TEMPLATE', 'DEFAULT_ASSUMPTIONS',
     'QUERY_EXAMPLES', 'CHAT_EXAMPLES', 'RESPONSE_SECTIONS',
@@ -43,5 +40,8 @@
     # Formatting utilities
     'clean_sql_query', 'format_query_results', 'format_row_values',
     'get_summary_statistics', 'create_welcome_panel', 'create_examples_panel',
-    'format_error', 'format_response'
+    'format_error', 'format_response',
+    
+    # Prompts
+    'get_system_prompt', 'create_custom_prompt', 'PromptVariations'
 ]