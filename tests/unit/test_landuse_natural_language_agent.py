"""
Unit tests for the Landuse Natural Language Agent
"""

from pathlib import Path
from unittest.mock import MagicMock, Mock, call, patch

import duckdb
import pandas as pd
import pytest
from langchain.agents import AgentExecutor

from landuse.agents.landuse_natural_language_agent import LanduseNaturalLanguageAgent, LanduseQueryParams


class TestLanduseQueryParams:
    """Test the query parameters model"""

    def test_valid_params(self):
        """Test creation of valid parameters"""
        params = LanduseQueryParams(
            query="How much forest is being lost?",
            limit=100,
            include_summary=True
        )
        assert params.query == "How much forest is being lost?"
        assert params.limit == 100
        assert params.include_summary is True

    def test_default_params(self):
        """Test default parameter values"""
        params = LanduseQueryParams(query="Test query")
        assert params.limit == 50
        assert params.include_summary is True

    def test_query_required(self):
        """Test that query is required"""
        with pytest.raises(ValueError):
            LanduseQueryParams()


class TestLanduseNaturalLanguageAgent:
    """Test the main landuse natural language agent"""

    @pytest.fixture
    def mock_db_path(self, tmp_path):
        """Create a mock database path"""
        db_path = tmp_path / "test_landuse.duckdb"
        # Create empty file to simulate database existence
        db_path.touch()
        return db_path

    @pytest.fixture
    @patch('landuse.agents.landuse_natural_language_agent.ChatAnthropic')
    def agent(self, mock_anthropic, mock_db_path, mock_anthropic_llm):
        """Create agent instance with mocked dependencies"""
        mock_anthropic.return_value = mock_anthropic_llm

        with patch('landuse.agents.landuse_natural_language_agent.Path.exists', return_value=True):
<<<<<<< HEAD
            agent = LanduseNaturalLanguageAgent(str(mock_db_path))

=======
            agent = LanduseAgent(str(mock_db_path))
        
>>>>>>> f9fdb43e
        return agent

    def test_agent_initialization(self, mock_db_path):
        """Test agent initializes correctly"""
        with patch('landuse.agents.landuse_natural_language_agent.ChatAnthropic') as mock_anthropic:
            with patch('landuse.agents.landuse_natural_language_agent.Path.exists', return_value=True):
<<<<<<< HEAD
                agent = LanduseNaturalLanguageAgent(str(mock_db_path))

=======
                agent = LanduseAgent(str(mock_db_path))
                
>>>>>>> f9fdb43e
                assert agent.db_path == mock_db_path
                assert agent.llm is not None
                assert len(agent.tools) == 6  # Updated: now includes get_state_code tool
                assert agent.agent is not None

    def test_agent_initialization_missing_db(self):
        """Test agent raises error for missing database"""
        with patch('landuse.agents.landuse_natural_language_agent.ChatAnthropic'):
            with patch('landuse.agents.landuse_natural_language_agent.Path.exists', return_value=False):
                with pytest.raises(FileNotFoundError, match="Database not found"):
<<<<<<< HEAD
                    agent = LanduseNaturalLanguageAgent("nonexistent.db")

=======
                    agent = LanduseAgent("nonexistent.db")
    
>>>>>>> f9fdb43e
    @patch('landuse.agents.base_agent.duckdb.connect')
    def test_get_schema_info(self, mock_connect, agent):
        """Test schema information retrieval"""
        # Mock database connection
        mock_conn = Mock()
        mock_connect.return_value = mock_conn

        # Mock query results
        mock_conn.execute.return_value.fetchone.return_value = (100,)
        mock_conn.execute.return_value.fetchall.return_value = [
            ("CNRM_CM5_rcp45_ssp1",),
            ("CNRM_CM5_rcp85_ssp5",)
        ]

        schema_info = agent._get_schema_info()

        assert "fact_landuse_transitions" in schema_info
        assert "dim_scenario" in schema_info
        assert "dim_time" in schema_info
        assert "dim_geography" in schema_info
        assert "dim_landuse" in schema_info
        mock_conn.close.assert_called_once()

    @patch('landuse.agents.base_agent.duckdb.connect')
    def test_execute_landuse_query_valid(self, mock_connect, agent):
        """Test executing a valid SQL query"""
        # Mock database connection
        mock_conn = Mock()
        mock_connect.return_value = mock_conn

        # Mock query result
        mock_result = Mock()
        mock_df = pd.DataFrame({
            "scenario_name": ["CNRM_CM5_rcp45_ssp1", "CNRM_CM5_rcp85_ssp5"],
            "total_acres": [1000000, 1500000]
        })
        mock_result.df.return_value = mock_df
        mock_conn.execute.return_value = mock_result

        result = agent._execute_landuse_query("SELECT * FROM dim_scenario")

        # Base class formats results differently - check for content
        assert "CNRM_CM5" in result
        assert "Scenario Name" in result or "scenario_name" in result.lower()
        assert "Total Acres" in result or "total_acres" in result.lower()
        assert mock_conn.close.called

    def test_execute_landuse_query_with_markdown(self, agent):
        """Test query execution strips markdown formatting"""
        with patch('landuse.agents.base_agent.duckdb.connect') as mock_connect:
            mock_conn = Mock()
            mock_connect.return_value = mock_conn
            mock_conn.execute.return_value.df.return_value = pd.DataFrame({"col": [1]})

            # Test various markdown formats
            queries = [
                "```sql\nSELECT * FROM table\n```",
                "```SELECT * FROM table```",
                "SELECT * FROM table```"
            ]

            for query in queries:
                result = agent._execute_landuse_query(query)
                # Verify SQL was cleaned
                actual_query = mock_conn.execute.call_args[0][0]
                assert not actual_query.startswith('```')
                assert not actual_query.endswith('```')

    def test_execute_landuse_query_empty_result(self, agent):
        """Test handling of empty query results"""
        with patch('landuse.agents.base_agent.duckdb.connect') as mock_connect:
            mock_conn = Mock()
            mock_connect.return_value = mock_conn
            mock_conn.execute.return_value.df.return_value = pd.DataFrame()

            result = agent._execute_landuse_query("SELECT * FROM empty_table")

            assert "no results" in result
            assert "SELECT * FROM empty_table" in result

    def test_execute_landuse_query_error(self, agent):
        """Test error handling in query execution"""
        with patch('landuse.agents.base_agent.duckdb.connect') as mock_connect:
            mock_connect.side_effect = Exception("Connection failed")

            result = agent._execute_landuse_query("SELECT * FROM table")

            assert "Error" in result
            assert "Connection failed" in result

    def test_suggest_query_examples(self, agent):
        """Test query example suggestions"""
        # Test specific category
        result = agent._suggest_query_examples("agricultural_loss")
        assert "Agricultural land loss" in result
        assert "```sql" in result

        # Test general category
        result = agent._suggest_query_examples()
        assert "Agricultural Loss" in result or "agricultural" in result.lower()
        assert "Urbanization" in result or "urban" in result.lower()
        assert "Climate Comparison" in result or "climate" in result.lower()

    def test_explain_query_results(self, agent):
        """Test query result explanation"""
        result = agent._explain_query_results("test results")
        assert "Interpreting Landuse Transition Results" in result
        assert "Key Metrics" in result
        assert "Business Insights" in result

    def test_get_default_assumptions(self, agent):
        """Test default assumptions documentation"""
        result = agent._get_default_assumptions()
        assert "Default Analysis Assumptions" in result
        assert "Climate Scenarios" in result
        assert "Time Periods" in result
        assert "Geographic Scope" in result

    def test_query_method(self, agent, mock_agent_executor):
        """Test the main query method"""
        agent.agent = mock_agent_executor

        response = agent.query("How much forest is being lost?")

        assert response == "Test response from agent"
        mock_agent_executor.invoke.assert_called_once()
        call_args = mock_agent_executor.invoke.call_args[0][0]
        assert call_args["input"] == "How much forest is being lost?"
        assert "schema_info" in call_args

    def test_query_method_error_handling(self, agent):
        """Test error handling in query method"""
        agent.agent = Mock()
        agent.agent.invoke.side_effect = Exception("Agent error")

        response = agent.query("Test query")

        assert "Error" in response
        assert "Agent error" in response

    @patch('landuse.agents.base_agent.Console')
    def test_chat_method_exit(self, mock_console_class, agent):
        """Test chat method with exit command"""
        mock_console = Mock()
        mock_console.input.side_effect = ["exit"]
        mock_console_class.return_value = mock_console
        agent.console = mock_console

        agent.chat()

        # Verify console.print was called
        assert mock_console.print.called

        # Verify exit was processed (input was called once)
        assert mock_console.input.call_count == 1

    @patch('landuse.agents.base_agent.Console')
    def test_chat_method_help(self, mock_console_class, agent):
        """Test chat method with help command"""
        mock_console = Mock()
        mock_console.input.side_effect = ["help", "exit"]
        mock_console_class.return_value = mock_console
        agent.console = mock_console

        agent.chat()

        # Verify console.print was called multiple times
        assert mock_console.print.call_count >= 2

        # Verify help command was processed (input called twice)
        assert mock_console.input.call_count == 2

    @patch('landuse.agents.base_agent.Console')
    def test_chat_method_schema(self, mock_console_class, agent):
        """Test chat method with schema command"""
        mock_console = Mock()
        mock_console.input.side_effect = ["schema", "exit"]
        mock_console_class.return_value = mock_console
        agent.console = mock_console

        agent.chat()

        # Verify console.print was called
        assert mock_console.print.called

        # Verify schema command was processed (input called twice)
        assert mock_console.input.call_count == 2

    def test_tool_functions(self, agent):
        """Test that all tool functions are callable"""
        # Test each tool can be called
        tools_by_name = {tool.name: tool for tool in agent.tools}

        # Test execute_landuse_query tool
        assert "execute_landuse_query" in tools_by_name

        # Test get_schema_info tool - it will fail but we can check the error
        assert "get_schema_info" in tools_by_name
        with patch('landuse.agents.base_agent.duckdb.connect') as mock_connect:
            # Mock successful connection
            mock_conn = Mock()
            mock_connect.return_value = mock_conn
            mock_conn.execute.return_value.fetchone.return_value = (100,)
            mock_conn.execute.return_value.fetchall.return_value = [
                ("CNRM_CM5_rcp45_ssp1",),
                ("CNRM_CM5_rcp85_ssp5",)
            ]

            result = tools_by_name["get_schema_info"].func("")
            assert "Landuse Transitions Database Schema" in result or "Error" in result

        # Test suggest_query_examples tool
        assert "suggest_query_examples" in tools_by_name
        result = tools_by_name["suggest_query_examples"].func("general")
        assert "Example" in result

        # Test explain_query_results tool
        assert "explain_query_results" in tools_by_name
        result = tools_by_name["explain_query_results"].func("test")
        assert "Interpreting" in result

        # Test get_default_assumptions tool
        assert "get_default_assumptions" in tools_by_name
        result = tools_by_name["get_default_assumptions"].func("")
        assert "Default" in result

        # Test get_state_code tool
        assert "get_state_code" in tools_by_name
        result = tools_by_name["get_state_code"].func("Texas")
        assert "48" in result or "State code" in result

    def test_create_agent_prompt(self, agent):
        """Test agent prompt creation"""
        # The prompt is embedded in the agent creation
        # We can verify the agent and tools are configured correctly
        assert agent.agent is not None
        assert isinstance(agent.agent, AgentExecutor)
        assert len(agent.tools) == 6  # Updated: now includes get_state_code tool

        # Verify tool names
        tool_names = [tool.name for tool in agent.tools]
        assert "execute_landuse_query" in tool_names
        assert "get_schema_info" in tool_names
        assert "suggest_query_examples" in tool_names
        assert "explain_query_results" in tool_names
        assert "get_default_assumptions" in tool_names
        assert "get_state_code" in tool_names  # New tool


class TestLanduseAgentIntegration:
    """Integration tests for the landuse agent"""

    @pytest.mark.integration
    def test_full_query_workflow(self, test_database, monkeypatch):
        """Test complete query workflow with real database"""
        monkeypatch.setenv("LANDUSE_DB_PATH", str(test_database))

        with patch('landuse.agents.landuse_natural_language_agent.ChatAnthropic') as mock_anthropic:
            # Mock LLM to return a valid query
            mock_llm = Mock()
            mock_llm.invoke.return_value = Mock(
                content="SELECT COUNT(*) as scenario_count FROM dim_scenario"
            )
            mock_anthropic.return_value = mock_llm
<<<<<<< HEAD

            agent = LanduseNaturalLanguageAgent(str(test_database))

=======
            
            agent = LanduseAgent(str(test_database))
            
>>>>>>> f9fdb43e
            # Execute a query through the tools
            result = agent._execute_landuse_query(
                "SELECT COUNT(*) as count FROM dim_scenario"
            )

            # Base class formats differently - just check content
            assert "count" in result.lower() or "2" in result

    @pytest.mark.integration
    def test_agent_with_sample_queries(self, test_database, sample_nl_queries, monkeypatch):
        """Test agent with various natural language queries"""
        monkeypatch.setenv("LANDUSE_DB_PATH", str(test_database))

        with patch('landuse.agents.landuse_natural_language_agent.ChatAnthropic') as mock_anthropic:
            mock_llm = Mock()
            mock_anthropic.return_value = mock_llm
<<<<<<< HEAD

            agent = LanduseNaturalLanguageAgent(str(test_database))

=======
            
            agent = LanduseAgent(str(test_database))
            
>>>>>>> f9fdb43e
            for query_type, nl_query in sample_nl_queries.items():
                # Mock agent response
                agent.agent = Mock()
                agent.agent.invoke.return_value = {
                    "output": f"Processed query about {query_type}"
                }

                response = agent.query(nl_query)
                assert query_type in response.lower()

    @pytest.mark.slow
    def test_performance_large_results(self, tmp_path):
        """Test handling of large result sets"""
        # Create mock database path
        mock_db_path = tmp_path / "test_landuse.duckdb"
        mock_db_path.touch()

        # Create agent with mocked dependencies
        with patch('landuse.agents.landuse_natural_language_agent.ChatAnthropic') as mock_anthropic:
            with patch('landuse.agents.landuse_natural_language_agent.Path.exists', return_value=True):
<<<<<<< HEAD
                agent = LanduseNaturalLanguageAgent(str(mock_db_path))

=======
                agent = LanduseAgent(str(mock_db_path))
        
>>>>>>> f9fdb43e
        with patch('landuse.agents.base_agent.duckdb.connect') as mock_connect:
            # Create large mock dataset
            large_df = pd.DataFrame({
                "col1": range(1000),
                "col2": [f"value_{i}" for i in range(1000)],
                "col3": [i * 10.5 for i in range(1000)]
            })

            mock_conn = Mock()
            mock_connect.return_value = mock_conn
            mock_conn.execute.return_value.df.return_value = large_df

            result = agent._execute_landuse_query("SELECT * FROM large_table")

            # Base class shows first 50 rows and formats differently
            assert "Showing first" in result or "first 50" in result
            assert "1,000 total records" in result or "1000" in result
            assert "Summary Statistics" in result<|MERGE_RESOLUTION|>--- conflicted
+++ resolved
@@ -8,39 +8,12 @@
 import duckdb
 import pandas as pd
 import pytest
-from langchain.agents import AgentExecutor
-
-from landuse.agents.landuse_natural_language_agent import LanduseNaturalLanguageAgent, LanduseQueryParams
-
-
-class TestLanduseQueryParams:
-    """Test the query parameters model"""
-
-    def test_valid_params(self):
-        """Test creation of valid parameters"""
-        params = LanduseQueryParams(
-            query="How much forest is being lost?",
-            limit=100,
-            include_summary=True
-        )
-        assert params.query == "How much forest is being lost?"
-        assert params.limit == 100
-        assert params.include_summary is True
-
-    def test_default_params(self):
-        """Test default parameter values"""
-        params = LanduseQueryParams(query="Test query")
-        assert params.limit == 50
-        assert params.include_summary is True
-
-    def test_query_required(self):
-        """Test that query is required"""
-        with pytest.raises(ValueError):
-            LanduseQueryParams()
-
-
-class TestLanduseNaturalLanguageAgent:
-    """Test the main landuse natural language agent"""
+
+from landuse.agents import LanduseAgent
+
+
+class TestLanduseAgent:
+    """Test the unified landuse agent"""
 
     @pytest.fixture
     def mock_db_path(self, tmp_path):
@@ -51,296 +24,217 @@
         return db_path
 
     @pytest.fixture
-    @patch('landuse.agents.landuse_natural_language_agent.ChatAnthropic')
-    def agent(self, mock_anthropic, mock_db_path, mock_anthropic_llm):
+    @patch('landuse.agents.agent.ChatAnthropic')
+    def agent(self, mock_anthropic, mock_db_path):
         """Create agent instance with mocked dependencies"""
-        mock_anthropic.return_value = mock_anthropic_llm
-
-        with patch('landuse.agents.landuse_natural_language_agent.Path.exists', return_value=True):
-<<<<<<< HEAD
-            agent = LanduseNaturalLanguageAgent(str(mock_db_path))
-
-=======
-            agent = LanduseAgent(str(mock_db_path))
-        
->>>>>>> f9fdb43e
+        mock_llm = Mock()
+        mock_anthropic.return_value = mock_llm
+        
+        agent = LanduseAgent(db_path=str(mock_db_path))
         return agent
 
     def test_agent_initialization(self, mock_db_path):
         """Test agent initializes correctly"""
-        with patch('landuse.agents.landuse_natural_language_agent.ChatAnthropic') as mock_anthropic:
-            with patch('landuse.agents.landuse_natural_language_agent.Path.exists', return_value=True):
-<<<<<<< HEAD
-                agent = LanduseNaturalLanguageAgent(str(mock_db_path))
-
-=======
-                agent = LanduseAgent(str(mock_db_path))
-                
->>>>>>> f9fdb43e
-                assert agent.db_path == mock_db_path
-                assert agent.llm is not None
-                assert len(agent.tools) == 6  # Updated: now includes get_state_code tool
-                assert agent.agent is not None
+        with patch('landuse.agents.agent.ChatAnthropic') as mock_anthropic:
+            agent = LanduseAgent(db_path=str(mock_db_path))
+            
+            assert agent.db_path == Path(mock_db_path)
+            assert agent.llm is not None
+            assert len(agent.tools) >= 5  # Core tools
+            assert agent.app is not None  # LangGraph app
 
     def test_agent_initialization_missing_db(self):
-        """Test agent raises error for missing database"""
-        with patch('landuse.agents.landuse_natural_language_agent.ChatAnthropic'):
-            with patch('landuse.agents.landuse_natural_language_agent.Path.exists', return_value=False):
-                with pytest.raises(FileNotFoundError, match="Database not found"):
-<<<<<<< HEAD
-                    agent = LanduseNaturalLanguageAgent("nonexistent.db")
-
-=======
-                    agent = LanduseAgent("nonexistent.db")
-    
->>>>>>> f9fdb43e
-    @patch('landuse.agents.base_agent.duckdb.connect')
+        """Test agent handles missing database gracefully"""
+        with patch('landuse.agents.agent.ChatAnthropic'):
+            # In the new agent, database is checked when getting schema
+            agent = LanduseAgent(db_path="nonexistent.db")
+            # Should create agent but schema info will show error
+            assert "Error getting schema info" in agent.schema_info
+
+    @patch('duckdb.connect')
     def test_get_schema_info(self, mock_connect, agent):
         """Test schema information retrieval"""
         # Mock database connection
         mock_conn = Mock()
         mock_connect.return_value = mock_conn
-
+        
         # Mock query results
         mock_conn.execute.return_value.fetchone.return_value = (100,)
-        mock_conn.execute.return_value.fetchall.return_value = [
-            ("CNRM_CM5_rcp45_ssp1",),
-            ("CNRM_CM5_rcp85_ssp5",)
-        ]
-
+        
+        # Re-get schema info
         schema_info = agent._get_schema_info()
-
+        
         assert "fact_landuse_transitions" in schema_info
         assert "dim_scenario" in schema_info
         assert "dim_time" in schema_info
         assert "dim_geography" in schema_info
         assert "dim_landuse" in schema_info
-        mock_conn.close.assert_called_once()
-
-    @patch('landuse.agents.base_agent.duckdb.connect')
-    def test_execute_landuse_query_valid(self, mock_connect, agent):
-        """Test executing a valid SQL query"""
-        # Mock database connection
-        mock_conn = Mock()
-        mock_connect.return_value = mock_conn
-
-        # Mock query result
-        mock_result = Mock()
-        mock_df = pd.DataFrame({
-            "scenario_name": ["CNRM_CM5_rcp45_ssp1", "CNRM_CM5_rcp85_ssp5"],
-            "total_acres": [1000000, 1500000]
-        })
-        mock_result.df.return_value = mock_df
-        mock_conn.execute.return_value = mock_result
-
-        result = agent._execute_landuse_query("SELECT * FROM dim_scenario")
-
-        # Base class formats results differently - check for content
-        assert "CNRM_CM5" in result
-        assert "Scenario Name" in result or "scenario_name" in result.lower()
-        assert "Total Acres" in result or "total_acres" in result.lower()
-        assert mock_conn.close.called
-
-    def test_execute_landuse_query_with_markdown(self, agent):
-        """Test query execution strips markdown formatting"""
-        with patch('landuse.agents.base_agent.duckdb.connect') as mock_connect:
-            mock_conn = Mock()
-            mock_connect.return_value = mock_conn
-            mock_conn.execute.return_value.df.return_value = pd.DataFrame({"col": [1]})
-
-            # Test various markdown formats
-            queries = [
-                "```sql\nSELECT * FROM table\n```",
-                "```SELECT * FROM table```",
-                "SELECT * FROM table```"
-            ]
-
-            for query in queries:
-                result = agent._execute_landuse_query(query)
-                # Verify SQL was cleaned
-                actual_query = mock_conn.execute.call_args[0][0]
-                assert not actual_query.startswith('```')
-                assert not actual_query.endswith('```')
-
-    def test_execute_landuse_query_empty_result(self, agent):
-        """Test handling of empty query results"""
-        with patch('landuse.agents.base_agent.duckdb.connect') as mock_connect:
-            mock_conn = Mock()
-            mock_connect.return_value = mock_conn
-            mock_conn.execute.return_value.df.return_value = pd.DataFrame()
-
-            result = agent._execute_landuse_query("SELECT * FROM empty_table")
-
-            assert "no results" in result
-            assert "SELECT * FROM empty_table" in result
-
-    def test_execute_landuse_query_error(self, agent):
-        """Test error handling in query execution"""
-        with patch('landuse.agents.base_agent.duckdb.connect') as mock_connect:
-            mock_connect.side_effect = Exception("Connection failed")
-
-            result = agent._execute_landuse_query("SELECT * FROM table")
-
-            assert "Error" in result
-            assert "Connection failed" in result
-
-    def test_suggest_query_examples(self, agent):
-        """Test query example suggestions"""
-        # Test specific category
-        result = agent._suggest_query_examples("agricultural_loss")
-        assert "Agricultural land loss" in result
-        assert "```sql" in result
-
-        # Test general category
-        result = agent._suggest_query_examples()
-        assert "Agricultural Loss" in result or "agricultural" in result.lower()
-        assert "Urbanization" in result or "urban" in result.lower()
-        assert "Climate Comparison" in result or "climate" in result.lower()
-
-    def test_explain_query_results(self, agent):
-        """Test query result explanation"""
-        result = agent._explain_query_results("test results")
-        assert "Interpreting Landuse Transition Results" in result
-        assert "Key Metrics" in result
-        assert "Business Insights" in result
-
-    def test_get_default_assumptions(self, agent):
-        """Test default assumptions documentation"""
-        result = agent._get_default_assumptions()
-        assert "Default Analysis Assumptions" in result
-        assert "Climate Scenarios" in result
-        assert "Time Periods" in result
-        assert "Geographic Scope" in result
-
-    def test_query_method(self, agent, mock_agent_executor):
+        mock_conn.close.assert_called()
+
+    def test_query_method(self, agent):
         """Test the main query method"""
-        agent.agent = mock_agent_executor
-
-        response = agent.query("How much forest is being lost?")
-
-        assert response == "Test response from agent"
-        mock_agent_executor.invoke.assert_called_once()
-        call_args = mock_agent_executor.invoke.call_args[0][0]
-        assert call_args["input"] == "How much forest is being lost?"
-        assert "schema_info" in call_args
+        with patch.object(agent, 'app') as mock_app:
+            mock_app.invoke.return_value = {
+                "messages": [Mock(content="Test response")]
+            }
+            
+            response = agent.query("How much forest is being lost?")
+            
+            assert response == "Test response"
+            mock_app.invoke.assert_called_once()
 
     def test_query_method_error_handling(self, agent):
         """Test error handling in query method"""
-        agent.agent = Mock()
-        agent.agent.invoke.side_effect = Exception("Agent error")
-
-        response = agent.query("Test query")
-
-        assert "Error" in response
-        assert "Agent error" in response
-
-    @patch('landuse.agents.base_agent.Console')
+        with patch.object(agent, 'app') as mock_app:
+            mock_app.invoke.side_effect = Exception("Agent error")
+            
+            response = agent.query("Test query")
+            
+            assert "Error" in response
+            assert "Agent error" in response
+
+    def test_analysis_styles(self):
+        """Test different analysis style configurations"""
+        with patch('landuse.agents.agent.ChatAnthropic'):
+            # Standard style
+            agent1 = LanduseAgent(analysis_style="standard")
+            assert agent1.analysis_style == "standard"
+            
+            # Executive style
+            agent2 = LanduseAgent(analysis_style="executive")
+            assert agent2.analysis_style == "executive"
+            
+            # Detailed style
+            agent3 = LanduseAgent(analysis_style="detailed")
+            assert agent3.analysis_style == "detailed"
+
+    def test_domain_focus(self):
+        """Test different domain focus configurations"""
+        with patch('landuse.agents.agent.ChatAnthropic'):
+            # Agricultural focus
+            agent1 = LanduseAgent(domain_focus="agricultural")
+            assert agent1.domain_focus == "agricultural"
+            
+            # Climate focus
+            agent2 = LanduseAgent(domain_focus="climate")
+            assert agent2.domain_focus == "climate"
+            
+            # Urban focus
+            agent3 = LanduseAgent(domain_focus="urban")
+            assert agent3.domain_focus == "urban"
+
+    def test_enable_maps(self):
+        """Test map generation configuration"""
+        with patch('landuse.agents.agent.ChatAnthropic'):
+            # Without maps
+            agent1 = LanduseAgent(enable_maps=False)
+            assert not agent1.enable_maps
+            assert len([t for t in agent1.tools if "map" in t.name.lower()]) == 0
+            
+            # With maps
+            agent2 = LanduseAgent(enable_maps=True)
+            assert agent2.enable_maps
+            assert len([t for t in agent2.tools if "map" in t.name.lower()]) > 0
+
+    def test_get_system_prompt(self, agent):
+        """Test system prompt generation"""
+        # Standard prompt
+        prompt1 = agent._get_system_prompt(include_maps=False)
+        assert "Landuse Data Analyst" in prompt1
+        assert "MAP GENERATION" not in prompt1
+        
+        # With maps
+        prompt2 = agent._get_system_prompt(include_maps=True)
+        assert "MAP GENERATION" in prompt2
+
+    def test_tool_creation(self, agent):
+        """Test that all required tools are created"""
+        tool_names = [tool.name for tool in agent.tools]
+        
+        # Core tools
+        assert "execute_landuse_query" in tool_names
+        assert "get_schema_info" in tool_names
+        assert "suggest_query_examples" in tool_names
+        assert "get_state_code" in tool_names
+        assert "get_default_assumptions" in tool_names
+
+    @patch('landuse.agents.agent.Console')
     def test_chat_method_exit(self, mock_console_class, agent):
         """Test chat method with exit command"""
         mock_console = Mock()
         mock_console.input.side_effect = ["exit"]
         mock_console_class.return_value = mock_console
         agent.console = mock_console
-
+        
         agent.chat()
-
+        
         # Verify console.print was called
         assert mock_console.print.called
-
-        # Verify exit was processed (input was called once)
+        
+        # Verify exit was processed
         assert mock_console.input.call_count == 1
 
-    @patch('landuse.agents.base_agent.Console')
+    @patch('landuse.agents.agent.Console')
     def test_chat_method_help(self, mock_console_class, agent):
         """Test chat method with help command"""
         mock_console = Mock()
         mock_console.input.side_effect = ["help", "exit"]
         mock_console_class.return_value = mock_console
         agent.console = mock_console
-
+        
         agent.chat()
-
+        
         # Verify console.print was called multiple times
         assert mock_console.print.call_count >= 2
-
-        # Verify help command was processed (input called twice)
+        
+        # Verify help command was processed
         assert mock_console.input.call_count == 2
 
-    @patch('landuse.agents.base_agent.Console')
+    @patch('landuse.agents.agent.Console')
     def test_chat_method_schema(self, mock_console_class, agent):
         """Test chat method with schema command"""
         mock_console = Mock()
         mock_console.input.side_effect = ["schema", "exit"]
         mock_console_class.return_value = mock_console
         agent.console = mock_console
-
+        
         agent.chat()
-
+        
         # Verify console.print was called
         assert mock_console.print.called
-
-        # Verify schema command was processed (input called twice)
+        
+        # Verify schema command was processed
         assert mock_console.input.call_count == 2
 
-    def test_tool_functions(self, agent):
-        """Test that all tool functions are callable"""
-        # Test each tool can be called
-        tools_by_name = {tool.name: tool for tool in agent.tools}
-
-        # Test execute_landuse_query tool
-        assert "execute_landuse_query" in tools_by_name
-
-        # Test get_schema_info tool - it will fail but we can check the error
-        assert "get_schema_info" in tools_by_name
-        with patch('landuse.agents.base_agent.duckdb.connect') as mock_connect:
-            # Mock successful connection
-            mock_conn = Mock()
-            mock_connect.return_value = mock_conn
-            mock_conn.execute.return_value.fetchone.return_value = (100,)
-            mock_conn.execute.return_value.fetchall.return_value = [
-                ("CNRM_CM5_rcp45_ssp1",),
-                ("CNRM_CM5_rcp85_ssp5",)
-            ]
-
-            result = tools_by_name["get_schema_info"].func("")
-            assert "Landuse Transitions Database Schema" in result or "Error" in result
-
-        # Test suggest_query_examples tool
-        assert "suggest_query_examples" in tools_by_name
-        result = tools_by_name["suggest_query_examples"].func("general")
-        assert "Example" in result
-
-        # Test explain_query_results tool
-        assert "explain_query_results" in tools_by_name
-        result = tools_by_name["explain_query_results"].func("test")
-        assert "Interpreting" in result
-
-        # Test get_default_assumptions tool
-        assert "get_default_assumptions" in tools_by_name
-        result = tools_by_name["get_default_assumptions"].func("")
-        assert "Default" in result
-
-        # Test get_state_code tool
-        assert "get_state_code" in tools_by_name
-        result = tools_by_name["get_state_code"].func("Texas")
-        assert "48" in result or "State code" in result
-
-    def test_create_agent_prompt(self, agent):
-        """Test agent prompt creation"""
-        # The prompt is embedded in the agent creation
-        # We can verify the agent and tools are configured correctly
-        assert agent.agent is not None
-        assert isinstance(agent.agent, AgentExecutor)
-        assert len(agent.tools) == 6  # Updated: now includes get_state_code tool
-
-        # Verify tool names
-        tool_names = [tool.name for tool in agent.tools]
-        assert "execute_landuse_query" in tool_names
-        assert "get_schema_info" in tool_names
-        assert "suggest_query_examples" in tool_names
-        assert "explain_query_results" in tool_names
-        assert "get_default_assumptions" in tool_names
-        assert "get_state_code" in tool_names  # New tool
+    def test_langgraph_state(self, agent):
+        """Test LangGraph state management"""
+        from landuse.agents.agent import LanduseAgentState
+        
+        # Test state structure
+        state = LanduseAgentState(
+            messages=[],
+            current_query="test",
+            sql_queries=[],
+            query_results=[],
+            analysis_context={},
+            iteration_count=0,
+            max_iterations=5,
+            include_maps=False
+        )
+        
+        assert state["current_query"] == "test"
+        assert state["iteration_count"] == 0
+        assert state["max_iterations"] == 5
+
+    def test_prompt_modes_info(self, agent):
+        """Test prompt modes information display"""
+        # Test that the method exists
+        assert hasattr(agent, '_show_prompt_modes_info')
+        
+        # Test it can be called without error
+        with patch.object(agent.console, 'print') as mock_print:
+            agent._show_prompt_modes_info()
+            mock_print.assert_called()
 
 
 class TestLanduseAgentIntegration:
@@ -350,57 +244,43 @@
     def test_full_query_workflow(self, test_database, monkeypatch):
         """Test complete query workflow with real database"""
         monkeypatch.setenv("LANDUSE_DB_PATH", str(test_database))
-
-        with patch('landuse.agents.landuse_natural_language_agent.ChatAnthropic') as mock_anthropic:
-            # Mock LLM to return a valid query
-            mock_llm = Mock()
-            mock_llm.invoke.return_value = Mock(
-                content="SELECT COUNT(*) as scenario_count FROM dim_scenario"
-            )
-            mock_anthropic.return_value = mock_llm
-<<<<<<< HEAD
-
-            agent = LanduseNaturalLanguageAgent(str(test_database))
-
-=======
-            
-            agent = LanduseAgent(str(test_database))
-            
->>>>>>> f9fdb43e
-            # Execute a query through the tools
-            result = agent._execute_landuse_query(
-                "SELECT COUNT(*) as count FROM dim_scenario"
-            )
-
-            # Base class formats differently - just check content
-            assert "count" in result.lower() or "2" in result
-
-    @pytest.mark.integration
-    def test_agent_with_sample_queries(self, test_database, sample_nl_queries, monkeypatch):
-        """Test agent with various natural language queries"""
-        monkeypatch.setenv("LANDUSE_DB_PATH", str(test_database))
-
-        with patch('landuse.agents.landuse_natural_language_agent.ChatAnthropic') as mock_anthropic:
+        
+        with patch('landuse.agents.agent.ChatAnthropic') as mock_anthropic:
+            # Mock LLM
             mock_llm = Mock()
             mock_anthropic.return_value = mock_llm
-<<<<<<< HEAD
-
-            agent = LanduseNaturalLanguageAgent(str(test_database))
-
-=======
-            
-            agent = LanduseAgent(str(test_database))
-            
->>>>>>> f9fdb43e
-            for query_type, nl_query in sample_nl_queries.items():
-                # Mock agent response
-                agent.agent = Mock()
-                agent.agent.invoke.return_value = {
-                    "output": f"Processed query about {query_type}"
+            
+            agent = LanduseAgent(db_path=str(test_database))
+            
+            # Test tools directly
+            tools_by_name = {tool.name: tool for tool in agent.tools}
+            
+            # Test execute query tool
+            result = tools_by_name["execute_landuse_query"].invoke({
+                "sql_query": "SELECT COUNT(*) as count FROM dim_scenario"
+            })
+            
+            assert "success" in result or "error" in result
+
+    @pytest.mark.integration
+    def test_agent_with_real_llm_format(self, test_database, monkeypatch):
+        """Test agent with proper LLM response format"""
+        monkeypatch.setenv("LANDUSE_DB_PATH", str(test_database))
+        
+        with patch('landuse.agents.agent.ChatAnthropic') as mock_anthropic:
+            mock_llm = Mock()
+            mock_anthropic.return_value = mock_llm
+            
+            agent = LanduseAgent(db_path=str(test_database))
+            
+            # Mock proper LangGraph response
+            with patch.object(agent, 'app') as mock_app:
+                mock_app.invoke.return_value = {
+                    "messages": [Mock(content="There are 2 scenarios in the database")]
                 }
-
-                response = agent.query(nl_query)
-                assert query_type in response.lower()
+                
+                response = agent.query("How many scenarios are there?")
+                assert "2 scenarios" in response
 
     @pytest.mark.slow
     def test_performance_large_results(self, tmp_path):
@@ -408,32 +288,30 @@
         # Create mock database path
         mock_db_path = tmp_path / "test_landuse.duckdb"
         mock_db_path.touch()
-
-        # Create agent with mocked dependencies
-        with patch('landuse.agents.landuse_natural_language_agent.ChatAnthropic') as mock_anthropic:
-            with patch('landuse.agents.landuse_natural_language_agent.Path.exists', return_value=True):
-<<<<<<< HEAD
-                agent = LanduseNaturalLanguageAgent(str(mock_db_path))
-
-=======
-                agent = LanduseAgent(str(mock_db_path))
-        
->>>>>>> f9fdb43e
-        with patch('landuse.agents.base_agent.duckdb.connect') as mock_connect:
-            # Create large mock dataset
-            large_df = pd.DataFrame({
-                "col1": range(1000),
-                "col2": [f"value_{i}" for i in range(1000)],
-                "col3": [i * 10.5 for i in range(1000)]
-            })
-
-            mock_conn = Mock()
-            mock_connect.return_value = mock_conn
-            mock_conn.execute.return_value.df.return_value = large_df
-
-            result = agent._execute_landuse_query("SELECT * FROM large_table")
-
-            # Base class shows first 50 rows and formats differently
-            assert "Showing first" in result or "first 50" in result
-            assert "1,000 total records" in result or "1000" in result
-            assert "Summary Statistics" in result+        
+        with patch('landuse.agents.agent.ChatAnthropic'):
+            agent = LanduseAgent(db_path=str(mock_db_path))
+            
+            # Test with large mock data
+            with patch('duckdb.connect') as mock_connect:
+                # Create large mock dataset
+                large_df = pd.DataFrame({
+                    "col1": range(1000),
+                    "col2": [f"value_{i}" for i in range(1000)],
+                    "col3": [i * 10.5 for i in range(1000)]
+                })
+                
+                mock_conn = Mock()
+                mock_connect.return_value = mock_conn
+                mock_result = Mock()
+                mock_result.df.return_value = large_df
+                mock_conn.execute.return_value = mock_result
+                
+                # Test tool directly
+                tools_by_name = {tool.name: tool for tool in agent.tools}
+                result = tools_by_name["execute_landuse_query"].invoke({
+                    "sql_query": "SELECT * FROM large_table"
+                })
+                
+                # Should format large results appropriately
+                assert "formatted_output" in result or "error" in result